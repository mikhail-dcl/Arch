--- conflicted
+++ resolved
@@ -14,26 +14,6 @@
 
     <PackageId>Arch</PackageId>
     <Title>Arch</Title>
-<<<<<<< HEAD
-    <Version>1.3.3-alpha</Version>
-    <Authors>genaray</Authors>
-    <PackageLicenseExpression>Apache-2.0</PackageLicenseExpression>
-    <Description>A high performance c# net.7 and net.8 archetype based ECS ( Entity component system ).</Description>
-    <PackageReleaseNotes>Updated CommunityToolkit, increases speed slightly. 
-Fixed some DangerousUtilities. 
-Refactored adding of entities to be faster. 
-Introduced Signature for improved performance. 
-Added MemoryMarshal.CreateSpan in some places for improved performance.
-Introduced breaking changes by renaming Group to Component and several other small changes. 
-Updated Arch.LowLevel.
-Improved performance of almost all operations.
-Refatored QueryDescription, use the constructor or generics now instead.
-Improved ASM-Code generation for improved performance for smaller querys. 
-Removed several methods from arch to slim down the core. 
-Introduced a Query-Cache for improved performance.
-Removed inlining from most methods. 
-Merged arrays in EntityInfo for increased performance when creating and destroying entities. </PackageReleaseNotes>
-=======
     <Version>2.0.0-beta</Version>
     <Authors>genaray</Authors>
     <PackageLicenseExpression>Apache-2.0</PackageLicenseExpression>
@@ -42,7 +22,6 @@
 - Added several new features
 - Improved speed
 - Breaking or major changes </PackageReleaseNotes>
->>>>>>> 9605d656
     <PackageTags>c#;.net;.net6;.net7;ecs;game;entity;gamedev; game-development; game-engine; entity-component-system;stride;unity;godot;</PackageTags>
 
     <PackageProjectUrl>https://github.com/genaray/Arch</PackageProjectUrl>
@@ -142,8 +121,6 @@
       <Generator>TextTemplatingFileGenerator</Generator>
       <LastGenOutput>World.EnsureCapacity.cs</LastGenOutput>
     </None>
-<<<<<<< HEAD
-=======
     <None Update="Templates\World.CreateBulk.tt">
       <Generator>TextTemplatingFileGenerator</Generator>
       <LastGenOutput>World.CreateBulk.cs</LastGenOutput>
@@ -336,7 +313,6 @@
       <Generator>TextTemplatingFileGenerator</Generator>
       <LastGenOutput>Chunk.GetSpan.cs</LastGenOutput>
     </None>
->>>>>>> 9605d656
   </ItemGroup>
 
   <ItemGroup>
@@ -344,21 +320,16 @@
       <Generator>TextTemplatingFileGenerator</Generator>
       <LastGenOutput>World.CreateBulk.cs</LastGenOutput>
     </Compile>
-<<<<<<< HEAD
-=======
     <Compile Update="Templates\World.EnsureCapacity.cs">
       <AutoGen>True</AutoGen>
       <DesignTime>True</DesignTime>
       <DependentUpon>World.EnsureCapacity.tt</DependentUpon>
     </Compile>
->>>>>>> 9605d656
     <Compile Update="Templates\World.CreateBulk.cs">
       <AutoGen>True</AutoGen>
       <DesignTime>True</DesignTime>
       <DependentUpon>World.CreateBulk.tt</DependentUpon>
     </Compile>
-<<<<<<< HEAD
-=======
     <Compile Update="Templates\World.Add.cs">
       <AutoGen>True</AutoGen>
       <DesignTime>True</DesignTime>
@@ -619,7 +590,6 @@
       <DesignTime>True</DesignTime>
       <DependentUpon>World.EntityQuery.tt</DependentUpon>
     </Compile>
->>>>>>> 9605d656
   </ItemGroup>
 
 </Project>